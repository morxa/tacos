--- conflicted
+++ resolved
@@ -183,10 +183,6 @@
   ->Args({2, 1, 1})
   ->Args({2, 2, 2})
   ->MeasureProcessCPUTime()
-<<<<<<< HEAD
-  ->UseRealTime();
-#endif
-=======
   ->Unit(benchmark::kSecond)
   ->UseRealTime();
->>>>>>> 545a3557
+#endif