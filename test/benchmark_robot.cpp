--- conflicted
+++ resolved
@@ -185,10 +185,5 @@
                  benchmark::CreateRange(1, 16, 2),
                  benchmark::CreateDenseRange(0, 2, 1)})
   ->MeasureProcessCPUTime()
-<<<<<<< HEAD
-  ->UseRealTime();
-=======
   ->Unit(benchmark::kSecond)
-  ->UseRealTime();
-#endif
->>>>>>> 545a3557
+  ->UseRealTime();